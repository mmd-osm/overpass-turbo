--- conflicted
+++ resolved
@@ -48,17 +48,14 @@
 	js/i18n.js \
 	js/overpass.js \
 	js/ide.js \
-<<<<<<< HEAD
-	js/ffs_parser.js
-=======
+	js/ffs_parser.js \
 	libs/html2canvas/html2canvas.patched.js \
 	libs/html2canvas/jquery.plugin.html2canvas.js \
 	libs/canvg/rgbcolor.js \
 	libs/canvg/canvg.js \
 	libs/Blob.js/Blob.js \
 	libs/canvas-toBlob.js/canvas-toBlob.js \
-	libs/FileSaver/FileSaver.js \
->>>>>>> cc39de79
+	libs/FileSaver/FileSaver.js
 
 turbo.js: Makefile
 	@rm -f $@
