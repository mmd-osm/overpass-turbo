<!DOCTYPE HTML>
<html>
<head>
  <meta http-equiv="content-type" content="text/html; charset=utf-8" lang="en"></meta>
  <meta name="viewport" content="width=device-width" />
  <title>overpass turbo</title>
  <link rel="icon" href="turbo.png" type="image/png" />
  <!--jQuery-->
  <script src="http://code.jquery.com/jquery-1.10.2.min.js"></script>
  <!--CodeMirror-->
  <!--leaflet-->
  <link rel="stylesheet" href="http://cdn.leafletjs.com/leaflet-0.6.4/leaflet.css" />
  <script src="http://cdn.leafletjs.com/leaflet-0.6.4/leaflet.js"></script>
  <!--leaflet extensions-->
  <!--jQuery UI-->
  <link type="text/css" href="http://code.jquery.com/ui/1.10.3/themes/smoothness/jquery-ui.css" rel="Stylesheet" />
  <script src="http://code.jquery.com/ui/1.10.3/jquery-ui.min.js"></script>
  <!--own scripts & styles-->
  <link rel="stylesheet" type="text/css" href="turbo.min.css" />
  <link rel="stylesheet" type="text/css" media="(max-width: 700px), (max-device-width: 799px)" href="css/compact.css"/>
  <script src="turbo.min.js"></script>
</head>
<body class="loading">

  <!--layout-->
  <div id="navs">
    <div class="nav">
      <div class="buttons">
        <a class="t button group left"           accesskey="1" onclick="ide.onRunClick();"      title="" t="[title]nav.run_tt;nav.run"          >Run</a>
        <a class="t button group"                accesskey="2" onclick="ide.onShareClick();"    title="" t="[title]nav.share_tt;nav.share"      >Share</a>
        <a class="t button group right gap"      accesskey="3" onclick="ide.onExportClick();"   title="" t="[title]nav.export_tt;nav.export"    >Export</a>
        <a class="t button group left"           accesskey="4" onclick="ide.onSaveClick();"     title="" t="[title]nav.save_tt;nav.save"        >Save</a>
        <a class="t button group right gap"      accesskey="5" onclick="ide.onLoadClick();"     title="" t="[title]nav.load_tt;nav.load"        >Load</a>
        <a class="t button group left right gap" accesskey="6" onclick="ide.onFfsClick();"      title="" t="[title]nav.wizard_tt;nav.wizard"    >Wizard</a>
        <a class="t button group left"           accesskey="9" onclick="ide.onSettingsClick();" title="" t="[title]nav.settings_tt;nav.settings">Settings</a>
        <a class="t button group right"          accesskey="0" onclick="ide.onHelpClick();"     title="" t="[title]nav.help_tt;nav.help"        >Help</a>
      </div>
      <div class="title"><a href="index.html" class="disabled">overpass turbo <img src="turbo.png" style="opacity:0.3; margin-left:2px;" /></a></div>
      <div class="tabs">
        <a class="t button Map active" title="" t="[title]tabs.map_tt;tabs.map"  >Map</a>
        <a class="t button Data"       title="" t="[title]tabs.data_tt;tabs.data">Data</a>
      </div>
    </div>
  </div>

  <div id="editor">
    <!--CodeMirror goes here-->
    <textarea></textarea>
  </div>
  <div id="dataviewer">
    <div id="map"></div>
    <div id="data"></div>
  </div>

  <!--wait spinner-->
  <div class="modal"><div class="wait-info"><h4>overpass turbo loading...</h4><ul class="plain"></ul></div></div>

  <!--some dialogs-->
  <!--welcome-->
  <div id="welcome-dialog" title="Welcome" class="t dialog" t="[title]welcome.title">
    <p class="t" t="[html]welcome.text.1">Hello, this is <i>overpass turbo</i>, a web-based data filtering tool for <a href="http://www.openstreetmap.org">OpenStreetMap</a>. Running <a href="http://wiki.openstreetmap.org/wiki/Overpass_API">Overpass API</a> queries, it makes the goodness of OSM's geo-data accessible to everyone.</p>
    <p class="t" t="[html]welcome.text.2">You can go ahead with your Overpass queries, or take a look at the <a href="javascript:ide.onHelpClick();">help page</a> for a start.</p>
  </div>
  <!--help-->
  <div id="help-dialog" title="" class="t dialog" t="[title]help.title">
    <h3><a class="t" t="help.section.introduction"></a></h3>
    <div>
      <p class="t" t="[html]help.intro.1"></p>
      <p class="t" t="[html]help.intro.2"></p>
      <p><span class="t" t="help.intro.shortcuts"></span>
      <ul>
        <li><i>{{bbox}}</i> - <span class="t" t="help.intro.shortcuts.bbox"></span></li>
        <li><i>{{center}}</i> - <span class="t" t="help.intro.shortcuts.center"></span></li>
        <li class="t" t="[html]help.intro.shortcuts.custom"></li>
      </ul></p>
    </div>
    <h3><a class="t" t="help.section.ide"></a></h3>
    <div>
      <h4 class="t" t="help.ide.share.title"></h4>
      <p class="t" t="[html]help.ide.share.expl"></p>
      <h4 class="t" t="help.ide.save_load.title"></h4>
      <p class="t" t="[html]help.ide.save_load.expl"></p>
      <h4 class="t" t="help.ide.keyboard.title"></h4>
      <ul>
        <li><i>Ctrl+Enter</i> - <span class="t" t="help.ide.keyboard.run"></span></li>
        <li><i>Ctrl+O / Ctrl+S</i> - <span class="t" t="help.ide.keyboard.load_save"></span></li>
        <li><i>Ctrl+H</i> - <span class="t" t="help.ide.keyboard.help"></span></li>
      </ul>
    </div>
    <h3><a class="t" t="help.section.key"></a></h3>
    <div>
      <img src="map-key.png" alt="" class="t" t="[alt]help.key.example" />
      <p class="t" t="help.key.description"></p>
    </div>
    <h3><a class="t" t="help.section.export"></a></h3>
    <div>
      <p class="t" t="[html]help.export"></p>
      <h4 class="t" t="help.export.map.title"></h4>
      <p class="t" t="help.export.map.expl"></p>
      <h4 class="t" t="help.export.query_data.title"></h4>
      <p class="t" t="help.export.query_data.expl"></p>
    </div>
    <h3><a class="t" t="help.section.about"></a></h3>
    <div>
      <a href="http://overpass-api.de"><img style="float:right;" src="http://wiki.openstreetmap.org/w/images/b/b3/Powered_by_Overpass_API.png"/></a>
      <p class="t" t="[html]help.about.maintained"></p>
      <h4 class="t" t="help.about.feedback.title"></h4>
      <p class="t" t="[html]help.about.feedback"></p>
      <h4 class="t" t="help.about.source.title"></h4>
      <p class="t" t="[html]help.about.source"></p>
    </div>
    <h3><a class="t" t="help.section.attribution"></a></h3>
    <div>
      <h4 class="t" t="help.attr.data_sources"></h4>
      <ul class="plain">
        <li class="t" t="[html]help.attr.data"></li>
        <li><span class="t" t="help.attr.mining"></span> <a href="http://overpass-api.de/">Overpass API</a></li>
        <li class="t" t="[html]help.attr.tiles"></li>
        <li><span class="t" t="help.attr.search"></span> <a href="http://wiki.openstreetmap.org/wiki/Nominatim">Nominatim</a></li>
      </ul>
      <h4 class="t" t="help.attr.software"></h4>
      <ul class="plain">
        <li><span class="t" t="help.attr.leaflet"></span> <a href="http://leaflet.cloudmade.com">Leaflet</a></li>
        <li><span class="t" t="help.attr.codemirror"></span> <a href="http://codemirror.net/">CodeMirror</a></li>
        <li><span class="t" t="help.attr.jquery"></span> <a href="http://jquery.com/">jQuery</a></li>
        <li><span class="t" t="help.attr.other_libs"></span> <a href="http://jqueryui.com/">jQuery UI</a>, <a href="http://html2canvas.hertzen.com/">html2canvas</a>, <a href="http://code.google.com/p/canvg/">canvg</a>, <a href="https://github.com/kajic/leaflet-locationfilter">leaflet-locationfilter</a>, <a href="http://mapbox.com/maki/">maki</a>, <a href="http://www.sjjb.co.uk/mapicons/">SJJB map icons</a>, <a href="https://github.com/eligrey/FileSaver.js">FileSaver.js</a></li>
      </ul>
    </div>
  </div>
  <!--settings-->
  <div title="" id="settings-dialog" class="t dialog" t="[title]settings.title">
    <h3><a class="t" t="settings.section.general"></a></h3>
    <div>
      <p><label><span class="t" t="settings.ui_lang"></span>:</label> <input type="text" name="ui_language" value="" style="width:60px;"/></p>
      <p><label><span class="t" t="settings.server"></span>:</label> <input type="text" name="server" value="" style="width:270px;"/></p>
      <p><input type="checkbox" name="force_simple_cors_request"/>&nbsp;<span class="t" t="settings.force_simple_cors"></span> <small>(<span class="t" t="[html]settings.force_simple_cors_expl"></span>)</small></p>
      <p><input type="checkbox" name="use_html5_coords"/>&nbsp;<span class="t" t="settings.start_at_user_location"></span> <small>(<span class="t" t="settings.start_at_user_location_expl"></span>)</small></p>
      <p><input type="checkbox" name="no_autorepair"/>&nbsp;<span class="t" t="settings.disable_autorepair"></span></p>
    </div>
    <h3><a class="t" t="settings.section.editor"></a></h3>
    <div>
      <p><input type="checkbox" name="use_rich_editor"/>&nbsp;<span class="t" t="settings.enable_rich_editor"></span> <small>(<span class="t" t="settings.enable_rich_editor_expl"></span>)</small>.</p>
      <p><label><span class="t" t="settings.editor_width"></span>:</label> <small>(<span class="t" t="settings.editor_width_expl"></span>)</small> <input type="text" name="editor_width" value="" style="width:80px;"/></p>
    </div>
    <h3><a class="t" t="settings.section.map"></a></h3>
    <div>
      <p><label><span class="t" t="settings.tile_server"></span>:</label> <input type="text" name="tile_server" value="" style="width:240px;"/></p>
      <p><label><span class="t" t="settings.tile_opacity"></span>:</label> <input type="text" name="background_opacity" value="" style="width:30px;"/> <small>(<span class="t" t="settings.tile_opacity_expl"></span>)</small></p>
      <p><input type="checkbox" name="enable_crosshairs"/>&nbsp;<span class="t" t="settings.show_crosshairs"></span></p>
      <p><input type="checkbox" name="disable_poiomatic"/>&nbsp;<span class="t" t="settings.disable_poiomatic"></span></p>
      <p><input type="checkbox" name="show_data_stats"/>&nbsp;<span class="t" t="settings.show_data_stats"></span></p>
    </div>
    <h3><a class="t" t="settings.section.sharing"></a></h3>
    <div>
      <p><input type="checkbox" name="share_include_pos"/>&nbsp;<span class="t" t="settings.include_map_state"></span></p>
      <p><label><span class="t" t="settings.compression"></span>:</label> <input type="text" name="share_compression" value="" style="width:40px;"/></p>
    </div>
    <h3><a class="t" t="settings.section.export"></a></h3>
    <div>
      <p><input type="checkbox" name="export_image_scale"/>&nbsp;<span class="t" t="settings.export_image_scale"></span></p>
      <p><input type="checkbox" name="export_image_attribution"/>&nbsp;<span class="t" t="settings.export_image_attr"></span></p>
    </div>
  </div>
  <!--save-->
  <div title="" id="save-dialog" class="t dialog" t="[title]save.title">
    <p class="t" t="save.enter_name"></p>
    <p><input name="save" type="text" /></p>
  </div>
  <!--load-->
  <div title="" id="load-dialog" class="t dialog" t="[title]load.title">
    <h4 class="t" t="load.saved_queries"></h4>
    <div>
      <ul class="plain saved_query"></ul>
    </div>
    <h4 class="t" t="load.examples"></h4>
    <div>
      <ul class="plain example"></ul>
    </div>
    <h4 class="t" t="load.templates"></h4>
    <div>
      <ul class="plain template"></ul>
    </div>
  </div>
  <!--export-->
  <div title="" id="export-dialog" class="t dialog" t="[title]export.title">
    <h4 class="t" t="export.section.data"></h4>
    <div>
    <p class="t" t="[html]export.as_geoJSON"></p>
    <p class="t" t="[html]export.as_GPX"></p>
    <p class="t" t="[html]export.raw"></p>
    <p class="t" t="[html]export.raw_interpreter"></p>
    <p><span class="t" t="[html]export.remote_control"></span> <small>(<span class="t" t="export.remote_control_expl"></span>)</small></p>
    <p class="t" t="[html]export.save_geoJSON_gist"></p>
    </div>
    <h4 class="t" t="export.section.map"></h4>
    <div>
    <p class="t" t="[html]export.as_png"></p>
    <p class="t" t="[html]export.as_interactive_map"></p>
    <p><span class="t" t="[html]export.current_map_view"></span> <small>(<span class="t" t="export.map_view_expl"></span>)</small></p>
    </div>
    <h4 class="t" t="export.section.query"></h4>
    <div>
    <p class="t" t="[html]export.as_text"></p>
    <p class="t" t="[html]export.to_xml"></p>
    <p class="t" t="[html]export.to_ql"></p>
    </div>
  </div>
  <div title="" id="export-geojson-dialog" class="t dialog" t="[title]export.geoJSON.title">
    <p class="t" t="export.geoJSON.expl"></p>
    <textarea style="width:100%" rows="16" readonly></textarea>
  </div>
  <div title="" id="export-gpx-dialog" class="t dialog" t="[title]export.GPX.title">
    <p class="t" t="export.GPX.expl"></p>
    <textarea style="width:100%" rows="16" readonly></textarea>
  </div>
  <div title="" id="export-raw-dialog" class="t dialog" t="[title]export.raw.title">
    <p class="t" t="export.raw.expl"></p>
    <textarea style="width:100%" rows="16" readonly></textarea>
  </div>
  <!--share-->
  <div title="" id="share-dialog" class="t dialog" t="[title]share.title">
    <h3 class="t" t="share.header"></h3>
    <p class="t" t="[html]share.copy_this_link"></p>
    <p><input type="text" style="width:100%" readonly id="share_link_textarea"/></p>
    <span id="share_link_warning"></span>
    <h3 class="t" t="share.options"></h3>
    <p><input type="checkbox" name="include_coords" onchange="ide.updateShareLink();"/>&nbsp;<span class="t" t="share.incl_map_state"></span></p>
    <p><input type="checkbox" name="run_immediately" onchange="ide.updateShareLink();"/>&nbsp;<span class="t" t="share.run_immediately"></span></p>
  </div>
<<<<<<< HEAD
  <!--free form search-->
  <div title="" id="ffs-dialog" class="t dialog" t="[title]ffs.title">
    <p class="t" t="ffs.intro"></p>
    <p><input type="text" autofocus="autofocus" placeholder="" value="" id="ffs-input" class="t" t="[placeholder]ffs.placeholder"/></p>
    <p>
      <span class="t" t="ffs.examples"></span>
      <ul>
        <li>amenity=drinking_water</li>
        <li>highway=residential and type:way</li>
        <li>tourism=museum in Wien</li>
      </ul>
    </p>
  </div>
=======
  <!--unsupported browser warning-->
  <div title="Your browser is not supported :(" id="warning-unsupported-browser" class="t dialog" t="[title]warning.browser.title">
    <p class="t" t="[html]warning.browser.expl.1">The browser you are currently using, is (most likely) not capable of running (significant parts of) this Application. <small>It must support <a href="http://en.wikipedia.org/wiki/Web_storage#localStorage">Web Storage API</a> and <a href="http://en.wikipedia.org/wiki/Cross-origin_resource_sharing">cross origin resource sharing (CORS)</a>.</small></p>
    <p class="t" t="[html]warning.browser.expl.2">Note that you may have to enable cookies and/or "local Data" for this site on some browsers (such as Firefox and Chrome).</p>
    <p class="t" t="[html]warning.browser.expl.3">Please upgrade to a more up-to-date version of your browser or switch to a more capable one! Recent versions of <a href="http://www.opera.com">Opera</a>, <a href="http://www.google.com/intl/de/chrome/browser/">Chrome</a> and <a href="http://www.mozilla.org/de/firefox/">Firefox</a> have been tested to work. Alternatively, you can still use the <a href="http://overpass-api.de/query_form.html">Overpass_API query form</a>.</p>
  </div>
  <noscript>
    <div style="display:block;position:relative;width:30%;max-width:800px;min-width:300px;margin:auto;z-index:9999;margin-top:2em;padding:1em 1.5em 1em 1.5em;background-color:orange;">Please enable JavaScript to use overpass turbo.</div>
  </noscript>
>>>>>>> cc39de79

  <script>
    // initialize ide on document ready
    $(document).ready(ide.init);
  </script>
</body>
</html><|MERGE_RESOLUTION|>--- conflicted
+++ resolved
@@ -227,7 +227,6 @@
     <p><input type="checkbox" name="include_coords" onchange="ide.updateShareLink();"/>&nbsp;<span class="t" t="share.incl_map_state"></span></p>
     <p><input type="checkbox" name="run_immediately" onchange="ide.updateShareLink();"/>&nbsp;<span class="t" t="share.run_immediately"></span></p>
   </div>
-<<<<<<< HEAD
   <!--free form search-->
   <div title="" id="ffs-dialog" class="t dialog" t="[title]ffs.title">
     <p class="t" t="ffs.intro"></p>
@@ -241,7 +240,6 @@
       </ul>
     </p>
   </div>
-=======
   <!--unsupported browser warning-->
   <div title="Your browser is not supported :(" id="warning-unsupported-browser" class="t dialog" t="[title]warning.browser.title">
     <p class="t" t="[html]warning.browser.expl.1">The browser you are currently using, is (most likely) not capable of running (significant parts of) this Application. <small>It must support <a href="http://en.wikipedia.org/wiki/Web_storage#localStorage">Web Storage API</a> and <a href="http://en.wikipedia.org/wiki/Cross-origin_resource_sharing">cross origin resource sharing (CORS)</a>.</small></p>
@@ -251,7 +249,6 @@
   <noscript>
     <div style="display:block;position:relative;width:30%;max-width:800px;min-width:300px;margin:auto;z-index:9999;margin-top:2em;padding:1em 1.5em 1em 1.5em;background-color:orange;">Please enable JavaScript to use overpass turbo.</div>
   </noscript>
->>>>>>> cc39de79
 
   <script>
     // initialize ide on document ready
