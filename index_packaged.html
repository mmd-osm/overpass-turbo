--- conflicted
+++ resolved
@@ -23,35 +23,27 @@
   <script src="turbo.min.js"></script>
 </head>
 <body class="loading">
-
-  <!--layout-->
+  
+<!--layout-->
   <div id="navs">
     <div class="nav">
       <div class="buttons">
-<<<<<<< HEAD
-        <a class="t button group left"           accesskey="1" onclick="ide.onRunClick();"      title="" t="[title]nav.run_tt;nav.run"          >Run</a>
-        <a class="t button group"                accesskey="2" onclick="ide.onShareClick();"    title="" t="[title]nav.share_tt;nav.share"      >Share</a>
-        <a class="t button group right gap"      accesskey="3" onclick="ide.onExportClick();"   title="" t="[title]nav.export_tt;nav.export"    >Export</a>
-        <a class="t button group left right gap" accesskey="4" onclick="ide.onFfsClick();"      title="" t="[title]nav.wizard_tt;nav.wizard"    >Wizard</a>
-        <a class="t button group left"           accesskey="5" onclick="ide.onSaveClick();"     title="" t="[title]nav.save_tt;nav.save"        >Save</a>
-        <a class="t button group right gap"      accesskey="6" onclick="ide.onLoadClick();"     title="" t="[title]nav.load_tt;nav.load"        >Load</a>
-        <a class="t button group left"           accesskey="9" onclick="ide.onSettingsClick();" title="" t="[title]nav.settings_tt;nav.settings">Settings</a>
-        <a class="t button group right"          accesskey="0" onclick="ide.onHelpClick();"     title="" t="[title]nav.help_tt;nav.help"        >Help</a>
-=======
         <div class="group">
           <a class="t button" accesskey="1" onclick="ide.onRunClick();"      title="" data-t="[title]nav.run_tt;nav.run"          >Run</a>
           <a class="t button" accesskey="2" onclick="ide.onShareClick();"    title="" data-t="[title]nav.share_tt;nav.share"      >Share</a>
           <a class="t button" accesskey="3" onclick="ide.onExportClick();"   title="" data-t="[title]nav.export_tt;nav.export"    >Export</a>
         </div>
         <div class="group">
-          <a class="t button" accesskey="4" onclick="ide.onSaveClick();"     title="" data-t="[title]nav.save_tt;nav.save"        >Save</a>
-          <a class="t button" accesskey="5" onclick="ide.onLoadClick();"     title="" data-t="[title]nav.load_tt;nav.load"        >Load</a>
+          <a class="t button" accesskey="4" onclick="ide.onFfsClick();"      title="" data-t="[title]nav.wizard_tt;nav.wizard"    >Wizard</a>
+        </div>
+        <div class="group">
+          <a class="t button" accesskey="5" onclick="ide.onSaveClick();"     title="" data-t="[title]nav.save_tt;nav.save"        >Save</a>
+          <a class="t button" accesskey="6" onclick="ide.onLoadClick();"     title="" data-t="[title]nav.load_tt;nav.load"        >Load</a>
         </div>
         <div class="group">
           <a class="t button" accesskey="9" onclick="ide.onSettingsClick();" title="" data-t="[title]nav.settings_tt;nav.settings">Settings</a>
           <a class="t button" accesskey="0" onclick="ide.onHelpClick();"     title="" data-t="[title]nav.help_tt;nav.help"        >Help</a>
         </div>
->>>>>>> 60f4f7f4
       </div>
       <div class="title"><a href="index.html" class="disabled">overpass turbo <img src="turbo.png" style="opacity:0.35; margin-left:2px;" alt="" /></a></div>
       <div class="tabs">
